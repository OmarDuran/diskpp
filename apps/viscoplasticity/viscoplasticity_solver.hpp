--- conflicted
+++ resolved
@@ -302,13 +302,8 @@
         vector_type stress = multiplier.block(cell_ofs * sbs, 0, sbs, 1);
 
         //Theta
-<<<<<<< HEAD
-        auto sb = revolution::make_sym_matrix_monomial_basis(msh, cl, di.face_degree());
-        //barycenter only for k = 0;
-=======
         auto sb = disk::make_sym_matrix_monomial_basis(msh, cl, di.face_degree());
         //barycenter only for k = 0; fix this for higher orders
->>>>>>> f0e841fc
         auto bar = barycenter(msh, cl);
         auto s_phi  = sb.eval_functions(bar);
 
